import { create } from 'zustand';
import { subscribeWithSelector, persist } from 'zustand/middleware';
import { createPersistentStorage } from '@/shared/utils/persistence';
import { defaultGridGameConfig } from '@/shared/lib/canvasLogic/config/defaultConfig';

export interface GameCell {
  id: string;
  x: number;
  y: number;
  state: 'empty' | 'selected' | 'hit' | 'missed';
  mult: number;
  selectionTime?: number;
  crossedTime?: number;
  hitTime?: number;
}

export interface GamePosition {
  id: string;
  cellIds: string[];
  tradeAmount: number;
  multipliers: number[];
  totalMultiplier: number;
  potentialPayout: number;
  isActive: boolean;
  createdAt: number;
  hitTime?: number;
  missTime?: number;
}

export interface GameSettings {
  tradeAmount: number;
  selectedCount: number;
  selectedMultipliers: number[];
  bestMultiplier: number;
  soundEnabled: boolean;
  autoPlay: boolean;
  minMultiplier: number;
  showOtherPlayers: boolean;
  isTradingMode: boolean;
  zoomLevel: number;
  showProbabilities: boolean;
  customAnimations: boolean;
  showMultipliers: boolean;
  showFlowingPrice: boolean;
  selectedAsset: 'BTC' | 'ETH' | 'SOL' | 'DEMO';
  timeframe: number; // Timeframe in milliseconds (500, 1000, 2000, 4000, 10000)
}

export interface GameStats {
  totalTrades: number;
  totalWins: number;
  totalLosses: number;
  winRate: number;
  totalWinnings: number;
  totalLossAmount: number; // Total amount lost (was duplicate totalLosses)
  netProfit: number;
  longestWinStreak: number;
  longestLossStreak: number;
  currentStreak: number;
  bestMultiplier: number;
}

interface GameState {
  // Game Data
  gridCells: GameCell[];
  activePositions: GamePosition[];
  gameSettings: GameSettings;
  gameStats: GameStats;
  
  // Game State
  isGameActive: boolean;
  isGamePaused: boolean;
  currentTime: number;
  lastUpdate: number;
  
  // UI State
  selectedCells: string[];
  hoveredCell: string | null;
  showGrid: boolean;
  showStats: boolean;
  
  // Actions
  setGridCells: (cells: GameCell[]) => void;
  updateCell: (cellId: string, updates: Partial<GameCell>) => void;
  toggleCellSelection: (cellId: string) => void;
  clearSelection: () => void;
  
  addPosition: (position: Omit<GamePosition, 'id' | 'createdAt'>) => void;
  updatePosition: (positionId: string, updates: Partial<GamePosition>) => void;
  removePosition: (positionId: string) => void;
  clearPositions: () => void;
  
  updateGameSettings: (settings: Partial<GameSettings>) => void;
  updateGameStats: (stats: Partial<GameStats>) => void;
  
  setGameActive: (active: boolean) => void;
  setGamePaused: (paused: boolean) => void;
  setCurrentTime: (time: number) => void;
  
  setSelectedCells: (cells: string[]) => void;
  setHoveredCell: (cellId: string | null) => void;
  setShowGrid: (show: boolean) => void;
  setShowStats: (show: boolean) => void;
  
  // Complex Actions
  hitCell: (cellId: string) => void;
  missCell: (cellId: string) => void;
  processGameTick: () => void;
  resetGame: () => void;
  
  // Computed Values
  getSelectedCells: () => GameCell[];
  getActivePositions: () => GamePosition[];
  getTotalPotentialPayout: () => number;
  getGameProgress: () => number;
}

const initialGameSettings: GameSettings = {
  tradeAmount: 200,
  selectedCount: 0,
  selectedMultipliers: [],
  bestMultiplier: 0,
  soundEnabled: true,
  autoPlay: false,
  minMultiplier: defaultGridGameConfig.minMultiplier,
  showOtherPlayers: defaultGridGameConfig.showOtherPlayers,
  isTradingMode: false,
<<<<<<< HEAD
  zoomLevel: defaultGridGameConfig.zoomLevel,
  showProbabilities: defaultGridGameConfig.showProbabilities,
=======
  zoomLevel: 1.0,
  showProbabilities: false,
  customAnimations: true,
  showMultipliers: true,
  showFlowingPrice: true,
>>>>>>> 6c64c44f
  selectedAsset: 'DEMO',
  timeframe: 2000, // Default 2s timeframe
};

const initialGameStats: GameStats = {
  totalTrades: 0,
  totalWins: 0,
  totalLosses: 0,
  winRate: 0,
  totalWinnings: 0,
  totalLossAmount: 0,
  netProfit: 0,
  longestWinStreak: 0,
  longestLossStreak: 0,
  currentStreak: 0,
  bestMultiplier: 0,
};

type PersistedGameState = Pick<GameState, 'gameSettings' | 'gameStats' | 'showGrid' | 'showStats'>;

export const useGameStore = create<GameState>()(
  subscribeWithSelector(
    persist<GameState, [], [], PersistedGameState>((set, get) => ({
    // Initial State
    gridCells: [],
    activePositions: [],
    gameSettings: initialGameSettings,
    gameStats: initialGameStats,
    isGameActive: false,
    isGamePaused: false,
    currentTime: 0,
    lastUpdate: 0,
    selectedCells: [],
    hoveredCell: null,
    showGrid: true,
    showStats: false,

    // Basic Actions
    setGridCells: (cells) => set({ gridCells: cells }),
    
    updateCell: (cellId, updates) =>
      set((state) => {
        // Optimized: Use direct array indexing instead of map
        const cellIndex = state.gridCells.findIndex(cell => cell.id === cellId);
        if (cellIndex === -1) return state;

        const updatedCells = [...state.gridCells];
        updatedCells[cellIndex] = { ...updatedCells[cellIndex], ...updates };
        
        return { gridCells: updatedCells };
      }),

    toggleCellSelection: (cellId) =>
      set((state) => {
        const cell = state.gridCells.find((c) => c.id === cellId);
        if (!cell) return state;

        const isSelected = cell.state === 'selected';
        const newState: 'selected' | 'empty' = isSelected ? 'empty' : 'selected';
        
        const updatedCells = state.gridCells.map((c) =>
          c.id === cellId
            ? {
                ...c,
                state: newState,
                selectionTime: newState === 'selected' ? Date.now() : undefined,
              }
            : c
        );

        // Update selected cells list
        const selectedCells = updatedCells
          .filter((c) => c.state === 'selected')
          .map((c) => c.id);

        // Update game settings
        const selectedMultipliers = updatedCells
          .filter((c) => c.state === 'selected')
          .map((c) => c.mult);

        const bestMultiplier = selectedMultipliers.length > 0 
          ? Math.max(...selectedMultipliers) 
          : 0;

        return {
          gridCells: updatedCells,
          selectedCells,
          gameSettings: {
            ...state.gameSettings,
            selectedCount: selectedCells.length,
            selectedMultipliers,
            bestMultiplier,
          },
        };
      }),

    clearSelection: () =>
      set((state) => {
        // Optimized: Use direct array mutation instead of map
        const updatedCells = [...state.gridCells];
        for (let i = 0; i < updatedCells.length; i++) {
          if (updatedCells[i].state === 'selected') {
            updatedCells[i] = {
              ...updatedCells[i],
              state: 'empty',
              selectionTime: undefined,
            };
          }
        }
        
        return {
          gridCells: updatedCells,
          selectedCells: [],
          gameSettings: {
            ...state.gameSettings,
            selectedCount: 0,
            selectedMultipliers: [],
            bestMultiplier: 0,
          },
        };
      }),

    // Position Management
    addPosition: (positionData) =>
      set((state) => {
        const newPosition: GamePosition = {
          ...positionData,
          id: `pos_${Date.now()}_${Math.random().toString(36).substr(2, 9)}`,
          createdAt: Date.now(),
        };

        return {
          activePositions: [...state.activePositions, newPosition],
          gameStats: {
            ...state.gameStats,
            totalTrades: state.gameStats.totalTrades + 1,
          },
        };
      }),

    updatePosition: (positionId, updates) =>
      set((state) => ({
        activePositions: state.activePositions.map((pos) =>
          pos.id === positionId ? { ...pos, ...updates } : pos
        ),
      })),

    removePosition: (positionId) =>
      set((state) => ({
        activePositions: state.activePositions.filter((pos) => pos.id !== positionId),
      })),

    clearPositions: () => set({ activePositions: [] }),

    // Settings & Stats
    updateGameSettings: (settings) =>
      set((state) => ({
        gameSettings: { ...state.gameSettings, ...settings },
      })),

    updateGameStats: (stats) =>
      set((state) => ({
        gameStats: { ...state.gameStats, ...stats },
      })),

    // Game State
    setGameActive: (active) => set({ isGameActive: active }),
    setGamePaused: (paused) => set({ isGamePaused: paused }),
    setCurrentTime: (time) => set({ currentTime: time, lastUpdate: Date.now() }),

    // UI State
    setSelectedCells: (cells) => set({ selectedCells: cells }),
    setHoveredCell: (cellId) => set({ hoveredCell: cellId }),
    setShowGrid: (show) => set({ showGrid: show }),
    setShowStats: (show) => set({ showStats: show }),

    // Complex Actions
    hitCell: (cellId) =>
      set((state) => {
        // Optimized: Use direct array mutation for better performance
        const cellIndex = state.gridCells.findIndex(cell => cell.id === cellId);
        if (cellIndex === -1) return state;

        const updatedCells = [...state.gridCells];
        updatedCells[cellIndex] = { 
          ...updatedCells[cellIndex], 
          state: 'hit' as const, 
          hitTime: Date.now() 
        };

        // Optimized: Only process positions that contain this cell
        const updatedPositions = [...state.activePositions];
        let hitPositionsCount = 0;
        let totalWinnings = 0;

        for (let i = 0; i < updatedPositions.length; i++) {
          const pos = updatedPositions[i];
          if (pos.cellIds.includes(cellId) && !pos.hitTime) {
            updatedPositions[i] = { 
              ...pos, 
              hitTime: Date.now(), 
              isActive: false 
            };
            hitPositionsCount++;
            totalWinnings += pos.potentialPayout;
          }
        }

        const newWins = state.gameStats.totalWins + hitPositionsCount;

        return {
          gridCells: updatedCells,
          activePositions: updatedPositions,
          gameStats: {
            ...state.gameStats,
            totalWins: newWins,
            totalWinnings: state.gameStats.totalWinnings + totalWinnings,
            winRate: newWins / state.gameStats.totalTrades || 0,
            currentStreak: state.gameStats.currentStreak + 1,
            longestWinStreak: Math.max(
              state.gameStats.longestWinStreak,
              state.gameStats.currentStreak + 1
            ),
          },
        };
      }),

    missCell: (cellId) =>
      set((state) => {
        // Optimized: Use direct array mutation for better performance
        const cellIndex = state.gridCells.findIndex(cell => cell.id === cellId);
        if (cellIndex === -1) return state;

        const updatedCells = [...state.gridCells];
        updatedCells[cellIndex] = { 
          ...updatedCells[cellIndex], 
          state: 'missed' as const 
        };

        // Optimized: Only process positions that contain this cell
        const updatedPositions = [...state.activePositions];
        let missedPositionsCount = 0;
        let totalLossAmount = 0;

        for (let i = 0; i < updatedPositions.length; i++) {
          const pos = updatedPositions[i];
          if (pos.cellIds.includes(cellId) && !pos.missTime) {
            updatedPositions[i] = { 
              ...pos, 
              missTime: Date.now(), 
              isActive: false 
            };
            missedPositionsCount++;
            totalLossAmount += pos.tradeAmount;
          }
        }

        const newLossCount = state.gameStats.totalLosses + missedPositionsCount;

        return {
          gridCells: updatedCells,
          activePositions: updatedPositions,
          gameStats: {
            ...state.gameStats,
            totalLosses: newLossCount,
            totalLossAmount: state.gameStats.totalLossAmount + totalLossAmount,
            winRate: state.gameStats.totalWins / state.gameStats.totalTrades || 0,
            currentStreak: 0,
            longestLossStreak: Math.max(
              state.gameStats.longestLossStreak,
              state.gameStats.currentStreak + 1
            ),
          },
        };
      }),

    processGameTick: () =>
      set(() => {
        const now = Date.now();
        return {
          currentTime: now,
          lastUpdate: now,
        };
      }),

    resetGame: () =>
      set((state) => {
        // Optimized: Use direct array mutation instead of map
        const updatedCells = [...state.gridCells];
        for (let i = 0; i < updatedCells.length; i++) {
          updatedCells[i] = {
            ...updatedCells[i],
            state: 'empty',
            selectionTime: undefined,
            crossedTime: undefined,
            hitTime: undefined,
          };
        }
        
        return {
          gridCells: updatedCells,
          activePositions: [],
          selectedCells: [],
          gameSettings: {
            ...state.gameSettings,
            selectedCount: 0,
            selectedMultipliers: [],
            bestMultiplier: 0,
          },
          isGameActive: false,
          isGamePaused: false,
        };
      }),

    // Computed Values
    getSelectedCells: () => {
      const state = get();
      return state.gridCells.filter((cell) => cell.state === 'selected');
    },

    getActivePositions: () => {
      const state = get();
      return state.activePositions.filter((pos) => pos.isActive);
    },

    getTotalPotentialPayout: () => {
      const state = get();
      return state.activePositions.reduce((sum, pos) => sum + pos.potentialPayout, 0);
    },

    getGameProgress: () => {
      const state = get();
      if (state.activePositions.length === 0) return 0;
      const completedPositions = state.activePositions.filter(
        (pos) => pos.hitTime || pos.missTime
      ).length;
      return (completedPositions / state.activePositions.length) * 100;
    },
    }),
    {
      name: 'game-store',
      storage: createPersistentStorage<PersistedGameState>('game'),
      partialize: (state) => ({
        gameSettings: state.gameSettings,
        gameStats: state.gameStats,
        showGrid: state.showGrid,
        showStats: state.showStats,
      }),
    }
  )
  )
);<|MERGE_RESOLUTION|>--- conflicted
+++ resolved
@@ -125,16 +125,11 @@
   minMultiplier: defaultGridGameConfig.minMultiplier,
   showOtherPlayers: defaultGridGameConfig.showOtherPlayers,
   isTradingMode: false,
-<<<<<<< HEAD
   zoomLevel: defaultGridGameConfig.zoomLevel,
   showProbabilities: defaultGridGameConfig.showProbabilities,
-=======
-  zoomLevel: 1.0,
-  showProbabilities: false,
   customAnimations: true,
   showMultipliers: true,
   showFlowingPrice: true,
->>>>>>> 6c64c44f
   selectedAsset: 'DEMO',
   timeframe: 2000, // Default 2s timeframe
 };
